#!/usr/bin/env python
# encoding: utf-8

import os
import sys
import warnings
from setuptools import setup, find_packages


if sys.version_info < (2, 6):
    raise SystemExit("marrow.mailer requires Python 2.6 or later.")

if sys.version_info > (3, 0):
    warnings.warn("Marrow Mailer is untested on Python 3; some features may be broken.", RuntimeWarning)

exec(open(os.path.join("marrow", "mailer", "release.py")).read())

setup(
    name="marrow.mailer",
    version=version,
    description="A highly efficient and modular mail delivery framework for Python 2.6+ and 3.1+, formerly called TurboMail.",
    long_description="""\
For full documentation, see the README.textile file present in the package,
or view it online on the GitHub project page:

https://github.com/marrow/marrow.mailer""",
    author="Alice Bevan-McGregor",
    author_email="alice+marrow@gothcandy.com",
    url="https://github.com/marrow/marrow.mailer",
    license="MIT",
    install_requires=[
        'marrow.util < 2.0',
        'marrow.interface < 2.0'
    ],
    test_suite='nose.collector',
    tests_require=[
        'nose',
        'coverage',
        'PyDNS',
        'transaction',
        'pymta'
    ] + [
        'futures'
    ] if sys.version_info < (3, 0) else [],
    classifiers=[
        "Development Status :: 5 - Production/Stable",
        "Environment :: Console",
        "Intended Audience :: Developers",
        "License :: OSI Approved :: MIT License",
        "Operating System :: OS Independent",
        "Programming Language :: Python",
        "Programming Language :: Python :: 2.6",
        "Programming Language :: Python :: 2.7",
        # "Programming Language :: Python :: 3",
        # "Programming Language :: Python :: 3.1",
        # "Programming Language :: Python :: 3.2",
        "Topic :: Software Development :: Libraries :: Python Modules"
    ],
    packages=find_packages(exclude=['examples', 'tests']),
    zip_safe=True,
    include_package_data=True,
    package_data={'': ['README.textile', 'LICENSE']},
    namespace_packages=['marrow'],
    entry_points={
        'marrow.mailer.manager': [
            'immediate = marrow.mailer.manager.immediate:ImmediateManager',
            'futures = marrow.mailer.manager.futures:FuturesManager',
            'dynamic = marrow.mailer.manager.dynamic:DynamicManager',
            # 'transactional = marrow.mailer.manager.transactional:TransactionalDynamicManager'
        ],
<<<<<<< HEAD
        
        packages = find_packages(exclude=['examples', 'tests']),
        zip_safe = True,
        include_package_data = True,
        package_data = {'': ['README.textile', 'LICENSE']},
        
        namespace_packages = ['marrow'],
        
        entry_points = {
            'marrow.mailer.manager': [
                'immediate = marrow.mailer.manager.immediate:ImmediateManager',
                'futures = marrow.mailer.manager.futures:FuturesManager',
                'dynamic = marrow.mailer.manager.dynamic:DynamicManager',
                # 'transactional = marrow.mailer.manager.transactional:TransactionalDynamicManager'
            ],
            'marrow.mailer.transport': [
                'amazon = marrow.mailer.transport.ses:AmazonTransport',
                'mock = marrow.mailer.transport.mock:MockTransport',
                'smtp = marrow.mailer.transport.smtp:SMTPTransport',
                'mbox = marrow.mailer.transport.mbox:MailboxTransport',
                'mailbox = marrow.mailer.transport.mbox:MailboxTransport',
                'maildir = marrow.mailer.transport.maildir:MaildirTransport',
                'sendmail = marrow.mailer.transport.sendmail:SendmailTransport',
                'imap = marrow.mailer.transport.imap:IMAPTransport',
                'appengine = marrow.mailer.transport.gae:AppEngineTransport',
                'logging = marrow.mailer.transport.log:LoggingTransport',
                'postmark = marrow.mailer.transport.postmark:PostmarkTransport',
                'sendgrid = marrow.mailer.transport.sendgrid:SendgridTransport'
            ]
        }
=======
        'marrow.mailer.transport': [
            'amazon = marrow.mailer.transport.ses:AmazonTransport',
            'mock = marrow.mailer.transport.mock:MockTransport',
            'smtp = marrow.mailer.transport.smtp:SMTPTransport',
            'mbox = marrow.mailer.transport.mbox:MailboxTransport',
            'mailbox = marrow.mailer.transport.mbox:MailboxTransport',
            'maildir = marrow.mailer.transport.maildir:MaildirTransport',
            'sendmail = marrow.mailer.transport.sendmail:SendmailTransport',
            'imap = marrow.mailer.transport.imap:IMAPTransport',
            'appengine = marrow.mailer.transport.gae:AppEngineTransport',
            'logging = marrow.mailer.transport.log:LoggingTransport'
        ]
    },
>>>>>>> ec674c38
    )<|MERGE_RESOLUTION|>--- conflicted
+++ resolved
@@ -68,38 +68,6 @@
             'dynamic = marrow.mailer.manager.dynamic:DynamicManager',
             # 'transactional = marrow.mailer.manager.transactional:TransactionalDynamicManager'
         ],
-<<<<<<< HEAD
-        
-        packages = find_packages(exclude=['examples', 'tests']),
-        zip_safe = True,
-        include_package_data = True,
-        package_data = {'': ['README.textile', 'LICENSE']},
-        
-        namespace_packages = ['marrow'],
-        
-        entry_points = {
-            'marrow.mailer.manager': [
-                'immediate = marrow.mailer.manager.immediate:ImmediateManager',
-                'futures = marrow.mailer.manager.futures:FuturesManager',
-                'dynamic = marrow.mailer.manager.dynamic:DynamicManager',
-                # 'transactional = marrow.mailer.manager.transactional:TransactionalDynamicManager'
-            ],
-            'marrow.mailer.transport': [
-                'amazon = marrow.mailer.transport.ses:AmazonTransport',
-                'mock = marrow.mailer.transport.mock:MockTransport',
-                'smtp = marrow.mailer.transport.smtp:SMTPTransport',
-                'mbox = marrow.mailer.transport.mbox:MailboxTransport',
-                'mailbox = marrow.mailer.transport.mbox:MailboxTransport',
-                'maildir = marrow.mailer.transport.maildir:MaildirTransport',
-                'sendmail = marrow.mailer.transport.sendmail:SendmailTransport',
-                'imap = marrow.mailer.transport.imap:IMAPTransport',
-                'appengine = marrow.mailer.transport.gae:AppEngineTransport',
-                'logging = marrow.mailer.transport.log:LoggingTransport',
-                'postmark = marrow.mailer.transport.postmark:PostmarkTransport',
-                'sendgrid = marrow.mailer.transport.sendgrid:SendgridTransport'
-            ]
-        }
-=======
         'marrow.mailer.transport': [
             'amazon = marrow.mailer.transport.ses:AmazonTransport',
             'mock = marrow.mailer.transport.mock:MockTransport',
@@ -111,7 +79,8 @@
             'imap = marrow.mailer.transport.imap:IMAPTransport',
             'appengine = marrow.mailer.transport.gae:AppEngineTransport',
             'logging = marrow.mailer.transport.log:LoggingTransport'
+            'postmark = marrow.mailer.transport.postmark:PostmarkTransport',
+            'sendgrid = marrow.mailer.transport.sendgrid:SendgridTransport'
         ]
     },
->>>>>>> ec674c38
     )